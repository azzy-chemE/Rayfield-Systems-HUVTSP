document.querySelectorAll('.tab').forEach(tab => {
    tab.addEventListener('click', function() {
        document.querySelectorAll('.tab').forEach(t => t.classList.remove('active'));
        document.querySelectorAll('.tab-content').forEach(tc => tc.classList.remove('active'));
        this.classList.add('active');
        document.getElementById(this.dataset.tab).classList.add('active');
    });
});

// Data storage (in-memory for demo)
let platformSetup = null;
let inspections = [];
let aiStatus = null;
let alerts = [];

function addAlert(title, description) {
    const now = new Date();
    const alert = {
        id: Date.now() + Math.random(),
        title,
        description,
        time: now.toLocaleTimeString([], { hour: '2-digit', minute: '2-digit', second: '2-digit' })
    };
    alerts.unshift(alert); // Add to top
    updateAlertsTab();
    setTimeout(() => {
        alerts = alerts.filter(a => a.id !== alert.id);
        updateAlertsTab();
    }, 180000); // 3 minutes
}

// Setup Platform form
const setupForm = document.getElementById('setup-form');
if (setupForm) {
    setupForm.addEventListener('submit', async function(e) {
        e.preventDefault();
        
        const fileInput = setupForm['site-specs'];
        const file = fileInput.files[0];
        
        if (!file) {
            alert('Please select a CSV file');
            return;
        }
        
        if (!file.name.toLowerCase().endsWith('.csv')) {
            alert('Please select a CSV file');
            return;
        }
        
        // Show loading state
        const submitButton = setupForm.querySelector('button[type="submit"]');
        const originalText = submitButton.textContent;
        submitButton.textContent = 'Uploading...';
        submitButton.disabled = true;
        
        try {
            // Upload the CSV file
            const formData = new FormData();
            formData.append('file', file);
            
            const uploadResponse = await fetch('/api/upload-csv', {
                method: 'POST',
                body: formData
            });
            
            const uploadResult = await uploadResponse.json();
            
            if (uploadResult.success) {
                platformSetup = {
                    siteType: setupForm['site-type'].value,
                    siteSpecs: file.name,
                    csvData: uploadResult
                };
                
                const saveMsgSetup = document.getElementById('saveMessage-setup');
                saveMsgSetup.classList.add('show');
                setTimeout(() => {
                    saveMsgSetup.classList.remove('show');
                }, 2000);
                
                addAlert('Platform Setup Saved', `Site type: ${platformSetup.siteType || 'N/A'}<br>CSV file: ${file.name}<br>Rows: ${uploadResult.rows}<br>Columns: ${uploadResult.columns.length}`);
            } else {
                alert(`Upload failed: ${uploadResult.error}`);
            }
            
        } catch (error) {
            console.error('Upload error:', error);
            alert('Failed to upload file. Please try again.');
        } finally {
            submitButton.textContent = originalText;
            submitButton.disabled = false;
        }
    });
}

// Insert Inspection Data form
const inspectionForm = document.getElementById('inspection-form');
if (inspectionForm) {
    inspectionForm.addEventListener('submit', function(e) {
        e.preventDefault();
        const inspection = {
            date: inspectionForm['inspection-date'].value,
            notes: inspectionForm['inspection-notes'].value,
            status: inspectionForm['inspection-status'].value
        };
        inspections.push(inspection);
        const saveMsgInspection = document.getElementById('saveMessage-inspection');
        saveMsgInspection.classList.add('show');
        setTimeout(() => {
            saveMsgInspection.classList.remove('show');
        }, 2000);

        addAlert('Inspection Submitted', `Date: ${inspection.date}<br>Status: ${inspection.status}<br>Notes: ${inspection.notes}`);
    });
}

// AI Analysis logic
const runAIButton = document.getElementById('run-ai-analysis');
if (runAIButton) {
    runAIButton.addEventListener('click', async function() {
        if (!platformSetup) {
            document.getElementById('ai-result').innerHTML = '<span class="status-critical">Please complete platform setup first.</span>';
            return;
        }
        if (inspections.length === 0) {
            document.getElementById('ai-result').innerHTML = '<span class="status-critical">Please insert inspection data first.</span>';
            return;
        }
        
        // Show loading state
        const aiResult = document.getElementById('ai-result');
        aiResult.innerHTML = '<div style="text-align: center; padding: 2rem;"><div class="loading-spinner"></div><p>Running AI Analysis...</p><p style="font-size: 0.9rem; color: #666;">This may take 10-30 seconds for full analysis with charts</p></div>';
        
        try {
            // Call the Flask API
            const response = await fetch('/api/run-ai-analysis', {
                method: 'POST',
                headers: {
                    'Content-Type': 'application/json',
                },
                body: JSON.stringify({
                    platformSetup: platformSetup,
                    inspections: inspections
                })
            });
            
            // Check if response is ok
            if (!response.ok) {
                if (response.status === 405) {
                    throw new Error('Method Not Allowed (405): The server does not support POST requests to this endpoint. Check if the Flask server is running correctly.');
                }
                throw new Error(`HTTP ${response.status}: ${response.statusText}`);
            }
            
            // Check if response has content
            const responseText = await response.text();
            if (!responseText) {
                throw new Error('Empty response from server');
            }
            
            let result;
            try {
                result = JSON.parse(responseText);
                
                // Validate response structure
                if (!result || typeof result !== 'object') {
                    throw new Error('Invalid response structure: not an object');
                }
                
                if (!result.hasOwnProperty('success')) {
                    throw new Error('Invalid response structure: missing success property');
                }
                
                if (result.success && !result.hasOwnProperty('summary')) {
                    throw new Error('Invalid response structure: missing summary property');
                }
                
            } catch (parseError) {
                throw new Error(`Invalid JSON response: ${parseError.message}`);
            }
            
            if (result.success) {
                // Display the AI summary
                let resultHtml = `
                    <div style="background: #f8f9fa; padding: 1.5rem; border-radius: 8px; margin-bottom: 1rem;">
                        <h3 style="margin-top: 0; color: #1a1a1a;">AI Analysis Summary</h3>
                        <div style="white-space: pre-wrap; line-height: 1.6;">${result.summary || 'No summary available'}</div>
                    </div>
                    <div style="background: #e8f4fd; padding: 1rem; border-radius: 8px;">
                        <h4 style="margin-top: 0; color: #1a1a1a;">Key Statistics</h4>
                        <ul style="margin: 0; padding-left: 1.5rem;">
                            <li>Site Type: ${platformSetup.siteType || 'Not specified'}</li>
                            <li>Total Inspections: ${inspections.length}</li>
                            <li>Critical Issues: ${inspections.filter(i => i.status === 'critical').length}</li>
                            <li>Concerns: ${inspections.filter(i => i.status === 'concern-single' || i.status === 'concern-multiple').length}</li>
                            <li>Normal Status: ${inspections.filter(i => i.status === 'normal').length}</li>
                        </ul>
                    </div>
                    <div style="background: #fff3cd; padding: 1rem; border-radius: 8px; margin-top: 1rem;">
                        <h4 style="margin-top: 0; color: #856404;">User Configuration</h4>
                        <p><strong>Site Type:</strong> ${platformSetup.siteType || 'Not specified'}</p>
                        <p><strong>Site Specs:</strong> ${platformSetup.siteSpecs || 'Not specified'}</p>
                        <p><strong>Inspections:</strong> ${inspections.length} inspection(s) recorded</p>
                        <p><strong>CSV Data:</strong> ${platformSetup.csvData ? `${platformSetup.csvData.rows} rows, ${platformSetup.csvData.columns.length} columns` : 'No CSV data uploaded'}</p>
                    </div>
                `;
                
                // Add CSV data analysis section
                if (result.csv_stats && Object.keys(result.csv_stats).length > 0) {
                    resultHtml += `
                        <div style="background: #e8f5e8; padding: 1rem; border-radius: 8px; margin-top: 1rem;">
                            <h4 style="margin-top: 0; color: #1a1a1a;">CSV Data Analysis</h4>
                            <ul style="margin: 0; padding-left: 1.5rem;">
                                <li><strong>Data Points:</strong> ${result.csv_stats.data_points || 'N/A'}</li>
                                <li><strong>Features:</strong> ${result.csv_stats.features || 'N/A'}</li>
                                <li><strong>Target Variable:</strong> ${result.csv_stats.target_column || 'N/A'}</li>
                                <li><strong>Date Range:</strong> ${result.csv_stats.date_range ? `${result.csv_stats.date_range.start} to ${result.csv_stats.date_range.end}` : 'N/A'}</li>
                            </ul>
                        </div>
                    `;
                }
                
                // Add charts section if charts are available
                if (result.charts && result.charts.length > 0) {
                    resultHtml += `
                        <div style="background: #f8f9fa; padding: 1.5rem; border-radius: 8px; margin-top: 1rem;">
                            <h3 style="margin-top: 0; color: #1a1a1a;">Data Analysis Charts</h3>
                            <div style="display: grid; grid-template-columns: repeat(auto-fit, minmax(400px, 1fr)); gap: 1rem; margin-top: 1rem;">
                    `;
                    
                    result.charts.forEach(chartPath => {
                        const chartName = chartPath.split('/').pop().replace('.png', '').replace(/_/g, ' ').replace(/\b\w/g, l => l.toUpperCase());
                        resultHtml += `
                            <div style="background: white; padding: 1rem; border-radius: 8px; box-shadow: 0 2px 4px rgba(0,0,0,0.1);">
                                <h4 style="margin-top: 0; color: #1a1a1a; font-size: 1.1rem;">${chartName}</h4>
                                <img src="${chartPath}" alt="${chartName}" style="width: 100%; height: auto; border-radius: 4px;" />
                            </div>
                        `;
                    });
                    
                    resultHtml += `
                            </div>
                        </div>
                    `;
                }
                
<<<<<<< HEAD
                // Add anomalies table section if available (replacing the duplicate CSV analysis)
                if (result.anomalies_table && result.anomalies_table.table_data && result.anomalies_table.table_data.length > 0) {
                    resultHtml += `
                        <div style="background: #fff5f5; padding: 1.5rem; border-radius: 8px; margin-top: 1rem;">
                            <h3 style="margin-top: 0; color: #1a1a1a;">Anomalies Analysis</h3>
                            <div style="background: #f8f9fa; padding: 1rem; border-radius: 4px; margin-bottom: 1rem;">
                                <h4 style="margin-top: 0; color: #1a1a1a;">Summary</h4>
                                <ul style="margin: 0; padding-left: 1.5rem;">
                                    <li><strong>Total Anomalies:</strong> ${result.anomalies_table.total_anomalies}</li>
                                    <li><strong>Upper Threshold:</strong> ${result.anomalies_table.upper_threshold?.toFixed(2) || 'N/A'}</li>
                                    <li><strong>Lower Threshold:</strong> ${result.anomalies_table.lower_threshold?.toFixed(2) || 'N/A'}</li>
                                    <li><strong>Mean Value:</strong> ${result.anomalies_table.mean_value?.toFixed(2) || 'N/A'}</li>
                                    <li><strong>Standard Deviation:</strong> ${result.anomalies_table.std_value?.toFixed(2) || 'N/A'}</li>
                                </ul>
                            </div>
                            <div style="overflow-x: auto;">
                                <table style="width: 100%; border-collapse: collapse; background: white; border-radius: 4px; overflow: hidden; box-shadow: 0 2px 4px rgba(0,0,0,0.1);">
                                    <thead>
                                        <tr style="background: #343a40; color: white;">
                                            <th style="padding: 12px; text-align: left; border-bottom: 1px solid #dee2e6;">Timestamp/Index</th>
                                            <th style="padding: 12px; text-align: center; border-bottom: 1px solid #dee2e6;">Value</th>
                                            <th style="padding: 12px; text-align: center; border-bottom: 1px solid #dee2e6;">Threshold Type</th>
                                            <th style="padding: 12px; text-align: center; border-bottom: 1px solid #dee2e6;">Threshold</th>
                                            <th style="padding: 12px; text-align: center; border-bottom: 1px solid #dee2e6;">Deviation</th>
                                            <th style="padding: 12px; text-align: center; border-bottom: 1px solid #dee2e6;">Deviation %</th>
                                        </tr>
                                    </thead>
                                    <tbody>
                    `;
                    
                    // Show first 20 anomalies for web display
                    const anomaliesToShow = result.anomalies_table.table_data.slice(0, 20);
                    anomaliesToShow.forEach((anomaly, index) => {
                        const rowColor = index % 2 === 0 ? '#f8f9fa' : '#ffffff';
                        resultHtml += `
                            <tr style="background: ${rowColor};">
                                <td style="padding: 8px 12px; border-bottom: 1px solid #dee2e6; font-size: 0.9rem;">${anomaly.x_str || 'N/A'}</td>
                                <td style="padding: 8px 12px; text-align: center; border-bottom: 1px solid #dee2e6; font-weight: bold;">${anomaly.y_value?.toFixed(2) || 'N/A'}</td>
                                <td style="padding: 8px 12px; text-align: center; border-bottom: 1px solid #dee2e6; color: ${anomaly.threshold_type === 'Above Upper' ? '#dc3545' : '#fd7e14'}; font-weight: bold;">${anomaly.threshold_type || 'N/A'}</td>
                                <td style="padding: 8px 12px; text-align: center; border-bottom: 1px solid #dee2e6;">${anomaly.threshold_value?.toFixed(2) || 'N/A'}</td>
                                <td style="padding: 8px 12px; text-align: center; border-bottom: 1px solid #dee2e6; color: ${anomaly.deviation >= 0 ? '#28a745' : '#dc3545'}; font-weight: bold;">${anomaly.deviation >= 0 ? '+' : ''}${anomaly.deviation?.toFixed(2) || 'N/A'}</td>
                                <td style="padding: 8px 12px; text-align: center; border-bottom: 1px solid #dee2e6; color: ${anomaly.deviation_percent >= 0 ? '#28a745' : '#dc3545'}; font-weight: bold;">${anomaly.deviation_percent >= 0 ? '+' : ''}${anomaly.deviation_percent?.toFixed(1) || 'N/A'}%</td>
                            </tr>
                        `;
                    });
                    
                    resultHtml += `
                                    </tbody>
                                </table>
                            </div>
                    `;
                    
                    // Add note if there are more anomalies
                    if (result.anomalies_table.table_data.length > 20) {
                        resultHtml += `
                            <div style="background: #fff3cd; padding: 0.75rem; border-radius: 4px; margin-top: 1rem; border-left: 4px solid #ffc107;">
                                <p style="margin: 0; color: #856404; font-size: 0.9rem;">
                                    <strong>Note:</strong> Showing first 20 anomalies out of ${result.anomalies_table.table_data.length} total anomalies. 
                                    All anomalies will be included in the PDF report.
                                </p>
                            </div>
                        `;
                    }
                    
                    resultHtml += `
                        </div>
                    `;
                }
                
=======
>>>>>>> 7f9e3af6
                aiResult.innerHTML = resultHtml;
                aiStatus = 'analysis-complete';
                addAlert('AI Analysis Complete', 'Comprehensive analysis generated using Qwen AI model');

                if (result.charts && result.charts.length > 0) {
                    addAlert('Graph Generated Successfully', 'Check graph for anomalies');
                }
                
                // Add PDF download button
                const pdfButton = document.createElement('button');
                pdfButton.textContent = '📄 Download PDF Report';
                pdfButton.style.cssText = `
                    background: #007bff;
                    color: white;
                    border: none;
                    padding: 12px 24px;
                    border-radius: 6px;
                    cursor: pointer;
                    font-size: 14px;
                    margin-top: 1rem;
                    display: inline-flex;
                    align-items: center;
                    gap: 8px;
                `;
                pdfButton.addEventListener('click', (event) => downloadPDFReport(result, platformSetup, event));
                aiResult.appendChild(pdfButton);
            } else {
                aiResult.innerHTML = `<span class="status-critical">AI Analysis Failed: ${result.error}</span>`;
                aiStatus = 'analysis-failed';
                addAlert('AI Analysis Failed', result.error);
            }
        } catch (error) {
            aiResult.innerHTML = `<span class="status-critical">Connection Error: ${error.message}</span>`;
            aiStatus = 'connection-error';
            addAlert('Connection Error', 'Failed to connect to AI analysis service');
        }
        
        updateStatusTab();
    });
}

<<<<<<< HEAD
=======
// Add event listener for quick analysis button
document.getElementById('quick-ai-analysis').addEventListener('click', async function() {
    const aiResult = document.getElementById('ai-result');
    aiResult.innerHTML = '<div style="text-align: center; padding: 2rem;"><div class="loading-spinner"></div><p>Running quick analysis...</p></div>';
    
    try {
        // Check if platform setup and inspections are available
        if (!platformSetup) {
            aiResult.innerHTML = '<span class="status-critical">Please complete platform setup first.</span>';
            return;
        }
        if (inspections.length === 0) {
            aiResult.innerHTML = '<span class="status-critical">Please insert inspection data first.</span>';
            return;
        }
        
        const response = await fetch('/api/quick-ai-analysis', {
            method: 'POST',
            headers: {
                'Content-Type': 'application/json',
            },
            body: JSON.stringify({
                platformSetup: platformSetup,
                inspections: inspections
            })
        });
        
        // Check if response is ok
        if (!response.ok) {
            throw new Error(`HTTP ${response.status}: ${response.statusText}`);
        }
        
        // Check if response has content
        const responseText = await response.text();
        if (!responseText) {
            throw new Error('Empty response from server');
        }
        
        let result;
        try {
            result = JSON.parse(responseText);
            
            // Validate response structure
            if (!result || typeof result !== 'object') {
                throw new Error('Invalid response structure: not an object');
            }
            
            if (!result.hasOwnProperty('success')) {
                throw new Error('Invalid response structure: missing success property');
            }
            
        } catch (parseError) {
            throw new Error(`Invalid JSON response: ${parseError.message}`);
        }
        
        if (result.success) {
            // Display the quick analysis results
            let resultHtml = `
                <div style="background: #e8f5e8; padding: 1.5rem; border-radius: 8px; margin-bottom: 1rem;">
                    <h3 style="margin-top: 0; color: #1a1a1a;">⚡ Quick Analysis Results</h3>
                    <p style="color: #28a745; font-weight: bold;">Analysis completed in ${result.elapsed_time ? result.elapsed_time.toFixed(2) : 'N/A'} seconds</p>
                    <div style="white-space: pre-wrap; line-height: 1.6;">${result.summary || 'No summary available'}</div>
                </div>
                <div style="background: #e8f4fd; padding: 1rem; border-radius: 8px;">
                    <h4 style="margin-top: 0; color: #1a1a1a;">Key Statistics</h4>
                    <ul style="margin: 0; padding-left: 1.5rem;">
                        <li>Site Type: ${(result.stats && result.stats.site_type) ? result.stats.site_type : 'Not specified'}</li>
                        <li>Total Inspections: ${(result.stats && result.stats.inspections_count) ? result.stats.inspections_count : 0}</li>
                        <li>Critical Issues: ${(result.stats && result.stats.critical_inspections) ? result.stats.critical_inspections : 0}</li>
                        <li>Concerns: ${(result.stats && result.stats.concern_inspections) ? result.stats.concern_inspections : 0}</li>
                        <li>Normal Status: ${(result.stats && result.stats.normal_inspections) ? result.stats.normal_inspections : 0}</li>
                    </ul>
                </div>
                <div style="background: #fff3cd; padding: 1rem; border-radius: 8px; margin-top: 1rem;">
                    <h4 style="margin-top: 0; color: #856404;">User Configuration</h4>
                    <p><strong>Site Type:</strong> ${platformSetup.siteType || 'Not specified'}</p>
                    <p><strong>Site Specs:</strong> ${platformSetup.siteSpecs || 'Not specified'}</p>
                    <p><strong>Inspections:</strong> ${inspections.length} inspection(s) recorded</p>
                    <p><strong>CSV Data:</strong> ${platformSetup.csvData ? `${platformSetup.csvData.rows} rows, ${platformSetup.csvData.columns.length} columns` : 'No CSV data uploaded'}</p>
                </div>
            `;
            
            // Add CSV data analysis section
            if (result.csv_stats && Object.keys(result.csv_stats).length > 0) {
                resultHtml += `
                    <div style="background: #e8f5e8; padding: 1rem; border-radius: 8px; margin-top: 1rem;">
                        <h4 style="margin-top: 0; color: #1a1a1a;">CSV Data Analysis</h4>
                        <ul style="margin: 0; padding-left: 1.5rem;">
                            <li><strong>Data Points:</strong> ${result.csv_stats.data_points || 'N/A'}</li>
                            <li><strong>Features:</strong> ${result.csv_stats.features || 'N/A'}</li>
                            <li><strong>Target Variable:</strong> ${result.csv_stats.target_variable || 'N/A'}</li>
                            <li><strong>Date Range:</strong> ${result.csv_stats.date_range || 'N/A'}</li>
                            <li><strong>File:</strong> ${result.stats.uploaded_filename || 'N/A'}</li>
                        </ul>
                    </div>
                `;
            }
            
            // Add note about quick mode
            resultHtml += `
                <div style="background: #d1ecf1; padding: 1rem; border-radius: 8px; margin-top: 1rem;">
                    <h4 style="margin-top: 0; color: #0c5460;">Quick Analysis Mode</h4>
                    <p>This was a fast analysis without chart generation. For detailed charts and PDF reports, use the "Run AI Analysis" button.</p>
                    <button onclick="runFullAnalysis()" style="background: #007bff; color: white; border: none; padding: 8px 16px; border-radius: 4px; cursor: pointer; margin-top: 0.5rem;">
                        🎨 Run Full Analysis with Charts
                    </button>
                </div>
            `;
            
            aiResult.innerHTML = resultHtml;
            aiStatus = 'analysis-complete';
            addAlert('Quick Analysis Complete', 'Fast analysis completed successfully');
            
        } else {
            aiResult.innerHTML = `<span class="status-critical">Quick Analysis Failed: ${result.error}</span>`;
            aiStatus = 'analysis-failed';
            addAlert('Quick Analysis Failed', result.error);
        }
        
    } catch (error) {
        aiResult.innerHTML = `<span class="status-critical">Connection Error: ${error.message}</span>`;
        aiStatus = 'connection-error';
        addAlert('Connection Error', 'Failed to connect to quick analysis service');
    }
    
    updateStatusTab();
});

>>>>>>> 7f9e3af6
// Function to run full analysis (called from quick analysis results)
function runFullAnalysis() {
    document.getElementById('run-ai-analysis').click();
}

function updateAlertsTab() {
    const alertsList = document.getElementById('alerts-list');
    if (!alertsList) return;
    if (alerts.length === 0) {
        alertsList.innerHTML = '<span class="status-normal">No alerts. System normal.</span>';
        return;
    }
    alertsList.innerHTML = alerts.map(alert => `
        <div class="alert-card">
            <div class="alert-title">${alert.title}</div>
            <div class="alert-desc">${alert.description}</div>
            <div class="alert-time">${alert.time}</div>
        </div>
    `).join('');
}

function updateStatusTab() {
    const statusSummary = document.getElementById('status-summary');
    if (!statusSummary) return;
    let html = '';
    if (!aiStatus) {
        html = '<span>No analysis run yet.</span>';
    } else if (aiStatus === 'normal') {
        html = '<span class="status-normal">Normal Status: No Pings</span>';
    } else if (aiStatus === 'concern-single') {
        html = '<span class="status-concern">Sign of Concern (Single): Repair scheduled.</span>';
    } else if (aiStatus === 'concern-multiple') {
        html = '<span class="status-concern">Signs of Concern (Multiple): Repairs scheduled, priority ranked.</span>';
    } else if (aiStatus === 'critical') {
        html = '<span class="status-critical">Critical: Immediate repair scheduled!</span>';
    } else if (aiStatus === 'analysis-complete') {
        html = '<span class="status-normal">AI Analysis Complete</span>';
    } else if (aiStatus === 'analysis-failed') {
        html = '<span class="status-critical">AI Analysis Failed</span>';
    } else if (aiStatus === 'connection-error') {
        html = '<span class="status-critical">Connection Error</span>';
    }
    if (alerts.length > 0) {
        html += '<ul style="margin-top:1rem;">' + alerts.map(a => `<li>${a.title}: ${a.description}</li>`).join('') + '</ul>';
    }
    statusSummary.innerHTML = html;
}

// Function to download PDF report
async function downloadPDFReport(analysisResult, platformSetup, event) {
    let button = null;
    let originalText = '';
    
    try {
        // Show loading state
        if (event && event.target) {
            button = event.target;
            originalText = button.textContent;
            button.textContent = '📄 Generating PDF...';
            button.disabled = true;
        }
        
        // Prepare data for PDF generation
        const pdfData = {
            summary: analysisResult.summary,
            stats: analysisResult.stats,
            charts: analysisResult.charts || [],
            site_name: platformSetup.siteType || 'Energy Site',
            anomalies_table: analysisResult.anomalies_table || null
        };
        
        // Call PDF generation endpoint
        const response = await fetch('/api/generate-pdf-report', {
            method: 'POST',
            headers: {
                'Content-Type': 'application/json',
            },
            body: JSON.stringify(pdfData)
        });
        
        const result = await response.json();
        
        if (result.success) {
            // Convert base64 to blob and download
            const pdfBlob = base64ToBlob(result.pdf_data, 'application/pdf');
            const url = URL.createObjectURL(pdfBlob);
            
            // Create download link
            const downloadLink = document.createElement('a');
            downloadLink.href = url;
            downloadLink.download = result.filename;
            downloadLink.style.display = 'none';
            
            // Trigger download
            document.body.appendChild(downloadLink);
            downloadLink.click();
            document.body.removeChild(downloadLink);
            
            // Clean up
            URL.revokeObjectURL(url);
            
            addAlert('PDF Report Downloaded', `Report saved as: ${result.filename}`);
        } else {
            alert(`PDF generation failed: ${result.error}`);
        }
        
    } catch (error) {
        console.error('PDF download error:', error);
        alert('Failed to generate PDF report. Please try again.');
    } finally {
        // Restore button state
        if (button) {
            button.textContent = originalText;
            button.disabled = false;
        }
    }
}

// Helper function to convert base64 to blob
function base64ToBlob(base64, mimeType) {
    const byteCharacters = atob(base64);
    const byteNumbers = new Array(byteCharacters.length);
    for (let i = 0; i < byteCharacters.length; i++) {
        byteNumbers[i] = byteCharacters.charCodeAt(i);
    }
    const byteArray = new Uint8Array(byteNumbers);
    return new Blob([byteArray], { type: mimeType });
} 

<|MERGE_RESOLUTION|>--- conflicted
+++ resolved
@@ -245,7 +245,6 @@
                     `;
                 }
                 
-<<<<<<< HEAD
                 // Add anomalies table section if available (replacing the duplicate CSV analysis)
                 if (result.anomalies_table && result.anomalies_table.table_data && result.anomalies_table.table_data.length > 0) {
                     resultHtml += `
@@ -315,8 +314,6 @@
                     `;
                 }
                 
-=======
->>>>>>> 7f9e3af6
                 aiResult.innerHTML = resultHtml;
                 aiStatus = 'analysis-complete';
                 addAlert('AI Analysis Complete', 'Comprehensive analysis generated using Qwen AI model');
@@ -358,8 +355,6 @@
     });
 }
 
-<<<<<<< HEAD
-=======
 // Add event listener for quick analysis button
 document.getElementById('quick-ai-analysis').addEventListener('click', async function() {
     const aiResult = document.getElementById('ai-result');
@@ -488,7 +483,6 @@
     updateStatusTab();
 });
 
->>>>>>> 7f9e3af6
 // Function to run full analysis (called from quick analysis results)
 function runFullAnalysis() {
     document.getElementById('run-ai-analysis').click();
